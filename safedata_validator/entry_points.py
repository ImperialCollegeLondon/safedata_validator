"""Provide command line scripts.

This module provides functions exposed as command line entry points:

* ``_safedata_validate_cli``, exposed as `safedata_validate`
* ``_safedata_zenodo_cli``, exposed as `safedata_zenodo`
* ``_safedata_metadata_cli``, exposed as `safedata_metadata`
* ``_build_local_gbif_cli``, exposed as `safedata_build_local_gbif`
* ``_build_local_ncbi_cli``, exposed as `safedata_build_local_ncbi`
"""

import argparse
import datetime
import os
import sys
import tempfile
import textwrap
from pathlib import Path

import simplejson

from safedata_validator import __version__
from safedata_validator.field import Dataset
from safedata_validator.logger import (
    FORMATTER,
    LOGGER,
    get_handler,
    use_file_logging,
    use_stream_logging,
)
from safedata_validator.resources import Resources
from safedata_validator.server import MetadataResources, post_metadata, update_resources
from safedata_validator.taxondb import (
    build_local_gbif,
    build_local_ncbi,
    download_gbif_backbone,
    download_ncbi_taxonomy,
    get_gbif_version,
    get_ncbi_version,
)
from safedata_validator.utilities import (
    check_file_is_excel,
    check_file_is_metadata_json,
    check_file_is_zenodo_json,
)
from safedata_validator.zenodo import (
    ZenodoResources,
    create_deposit,
    dataset_description,
    delete_files,
    discard_deposit,
    download_ris_data,
    generate_inspire_xml,
    get_deposit,
    publish_dataset,
    publish_deposit,
    sync_local_dir,
    update_published_metadata,
    upload_files,
    upload_metadata,
)


def _desc_formatter(prog):
    """Bespoke argparse description formatting."""
    return argparse.RawDescriptionHelpFormatter(prog, max_help_position=16)


def _show_resources(resources: Resources) -> None:
    """Simple function to print out the resources to the display."""

    print("\nValidation extents:")
    for key, val in resources.extents.items():
        # handle date formatting
        if val is not None and isinstance(val[0], datetime.date):
            val = [v.isoformat() for v in val]
        print(f" - {key}: {val}")
    print("\nZenodo configuration:")
    for key, val in resources.zenodo.items():
        print(f" - {key}: {val}")
    print("\nMetadata server configuration:")
    for key, val in resources.metadata.items():
        print(f" - {key}: {val}")


def _safedata_validate_cli(args_list: list[str] | None = None) -> int:
    """Validate a dataset using a command line interface.

    This program validates an Excel file formatted as a `safedata` dataset.
    As it runs, it outputs a report that highlights any problems with the
    formatting. Much of the validation is to check that the data meets our
    metadata standards and is internally consistent.

    However, the package uses external resources to perform validation of
    taxa and sampling locations and to provide other information. For
    this reason, using this program requires you to provide a configuration
    file for these resources or to have installed a configuration file in a
    standard location. If you run `safedata_validate` without a
    configuration file, the output will report the standard locations for
    your operating system.

    If validation is successful, then a JSON format file containing key
    metadata will be saved. This is used in the dataset publication process.
    By default, the JSON file is saved to the same directory as the input
    file, using the same filename but with the `.json` extension. This can
    be saved elsewhere using the `--json` option.

    The command also outputs a log of the validation process, which
    identifies validation issues. This defaults to being written to
    stderr but can be redirected to a file using the `--log` option.

    Args:
        args_list: This is a developer option used to simulate command line usage by
            providing a list of command line argument strings to the entry point
            function. For example, ``safedata_validate --show-resources`` can be
            replicated by calling ``_safedata_validate_cli(['--show-resources'])``.

    Returns:
        An integer code showing success (0) or failure (1).
    """

    # If no arguments list is provided
    if args_list is None:
        args_list = sys.argv[1:]

    # Check function docstring exists to safeguard against -OO mode, and strip off the
    # description of the function args_list, which should not be included in the command
    # line docs
    if _safedata_validate_cli.__doc__ is not None:
        desc = textwrap.dedent(
            "\n".join(_safedata_validate_cli.__doc__.splitlines()[:-10])
        )
    else:
        desc = "Python in -OO mode: no docs"

    parser = argparse.ArgumentParser(
        prog="safedata_validate",
        description=desc,
        formatter_class=_desc_formatter,
    )

    # Filename is 'optional' in that show resources can run without a filename
    parser.add_argument(
        "filename", help="Path to the Excel file to be validated", nargs="?"
    )

    parser.add_argument(
        "-r",
        "--resources",
        type=str,
        default=None,
        help="A path to a resources configuration file",
    )

    parser.add_argument(
        "-s",
        "--show-resources",
        action="store_true",
        default=False,
        help="Validate and display the selected resources and exit",
    )

    parser.add_argument(
        "--validate_doi",
        action="store_true",
        default=False,
        help=(
            "Check the validity of any publication DOIs, "
            "provided by the user. Requires a web connection."
        ),
    )

    parser.add_argument(
        "--chunk_size",
        default=1000,
        type=int,
        help=(
            "Data are loaded from worksheets in chunks: the "
            "number of rows in a chunk is set by this argument"
        ),
    )

    parser.add_argument(
        "-l",
        "--log",
        default=None,
        type=Path,
        help="Save the validation log to a file, not print to the console.",
    )

    parser.add_argument(
        "-j",
        "--json",
        default=None,
        type=Path,
        help="An optional output path for the validated dataset JSON.",
    )

    parser.add_argument(
        "--version",
        action="version",
        version=f"%(prog)s {__version__}",
    )

    args = parser.parse_args(args=args_list)

    # Load resources
    resources = Resources(args.resources)

    # Show the resources and exit if requested
    if args.show_resources:
        _show_resources(resources)
        return 0

    # Catch the possibility that filename is empty, which is only allowed if
    # --show-resources is specified
    if args.filename is None:
        parser.print_usage()
        print(
            "safedata_validate: error: the following arguments are required: filename"
        )
        return 1

    # Configure the logging location
    if args.log is None:
        use_stream_logging()
    else:
        use_file_logging(args.log)

    # Create the dataset and load from workbook
    ds = Dataset(resources=resources)
    ds.load_from_workbook(
        filename=args.filename,
        validate_doi=args.validate_doi,
        chunk_size=args.chunk_size,
    )

    if not ds.passed:
        sys.stdout.write("File validation failed\n")
        return 1

    # Output JSON file
    json_file = args.json or os.path.splitext(args.filename)[0] + ".json"
    with open(json_file, "w", encoding="utf-8") as json_out:
        json_out.write(ds.to_json())

    sys.stdout.write("File validation passed\n")
    sys.stdout.write(f"JSON metadata written to {json_file}\n")
    return 0


def _safedata_zenodo_cli(args_list: list[str] | None = None) -> int:
    """Publish validated datasets to Zenodo using a command line interface.

    This is a the command line interface for publishing safedata validated
    datasets to Zenodo, downloading information and maintaining a local
    copy of the datasets in the file structure required by the R safedata
    package.

    The safedata_zenodo command is used by providing subcommands for the
    different actions required to publish a validated dataset. The list of
    subcommands is shown below and individual help is available for each
    of the subcommands:

        safedata_zenodo subcommand -h

    The subcommands for this tool use two different JSON format metadata
    files:

    * A dataset metadata file (`dataset_json`). This is the output from
        using the `safedata_validate` tool. Some of the information in this
        file is used to create the Zenodo dataset description, and all of
        the data is used to describe a dataset on the separate metadata
        server.

    * A Zenodo metadata file (`zenodo_json`), that describes the metadata
        associated with a Zenodo deposit or published record.

    The subcommands that send and receive data from Zenodo also accept the
    `--live` and `--sandbox` options which can be used to override the
    `use_sandbox` setting in the configuration file. If the configuration is set
    to `true` then `--live` will use the live site and if the configuration is set
    to `false` then the `--sandbox` can be used to use the sandbox instead.

    Note that most of these actions are also available via the Zenodo website.

    Args:
        args_list: This is a developer option used to simulate command line usage by
            providing a list of command line argument strings to the entry point
            function. For example, ``safedata_zenodo create_deposit`` can be
            replicated by calling ``_safedata_zenodo_cli(['create_deposit'])``.

    Returns:
        An integer code showing success (0) or failure (1).
    """

    # If no arguments list is provided
    if args_list is None:
        args_list = sys.argv[1:]

    # Check function docstring exists to safeguard against -OO mode, and strip off the
    # description of the function args_list, which should not be included in the command
    # line docs
    if _safedata_zenodo_cli.__doc__ is not None:
        desc = textwrap.dedent(
            "\n".join(_safedata_zenodo_cli.__doc__.splitlines()[:-10])
        )
    else:
        desc = "Python in -OO mode: no docs"

    # create the top-level parser and configure to take subparsers
    parser = argparse.ArgumentParser(
        prog="safedata_zenodo",
        description=desc,
        formatter_class=_desc_formatter,
    )

    parser.add_argument(
        "-r",
        "--resources",
        type=str,
        default=None,
        help="Path to a safedata_validator resource configuration file",
    )

    parser.add_argument(
        "-s",
        "--show-resources",
        action="store_true",
        default=False,
        help="Validate and display the selected resources and exit",
    )

    parser.add_argument(
        "-q",
        "--quiet",
        action="store_true",
        help="Suppress normal information messages. ",
    )

    # Add a shared mutually exclusive switch between the sandbox and live Zenodo sites,
    # which will override the values set in the configuration
    sandbox_switches = argparse.ArgumentParser(add_help=False)
    switch_group = sandbox_switches.add_mutually_exclusive_group()
    switch_group.add_argument(
        "--live",
        dest="sandbox",
        action="store_false",
        default=None,
        help="Use the Zenodo live site, overriding the configuration file",
    )
    switch_group.add_argument(
        "--sandbox",
        dest="sandbox",
        action="store_true",
        default=None,
        help="Use the Zenodo sandbox site, overriding the configuration file",
    )

    # Create subparsers to add shared positional arguments across actions - these can be
    # added to individual actions via the parents argument
    parse_zenodo_metadata = argparse.ArgumentParser(add_help=False)
    parse_zenodo_metadata.add_argument(
        "zenodo_json",
        type=str,
        default=None,
        help="Path to a Zenodo JSON file for a deposit",
    )

    parse_dataset_metadata = argparse.ArgumentParser(add_help=False)
    parse_dataset_metadata.add_argument(
        "dataset_json",
        type=str,
        default=None,
        help="Path to a JSON metadata file for a dataset",
    )

    subparsers = parser.add_subparsers(dest="subcommand", metavar="")

    # CREATE DEPOSIT subcommand
    create_deposit_desc = """
    Create a new deposit draft. 
    
    The new version option takes the record ID of the most recent version of an
    existing dataset and creates a new deposit as a new version of that dataset. 
    Versions of datasets are grouped under a single concept ID, which always 
    redirects to the most recent version. Use the most recent version ID and 
    _not_ the concept ID here.

    When successful, the function downloads and saves a JSON file containing the
    resulting Zenodo deposit metadata. This file is used as an input to other
    subcommands that work with an existing deposit.

    The --id-to-stdout option can be provided to explicitly return the new
    deposit ID to stdout, where it can be captured for use in shell scripts.
    All other logging is written to stderr.
    """
    create_deposit_parser = subparsers.add_parser(
        "create_deposit",
        description=textwrap.dedent(create_deposit_desc),
        help="Create a new Zenodo draft deposit",
        formatter_class=_desc_formatter,
        parents=[sandbox_switches],
    )

    create_deposit_parser.add_argument(
        "-n",
        "--new-version",
        type=int,
        default=None,
        help="Create a new version of the dataset with the provided Zenodo ID.",
    )

    create_deposit_parser.add_argument(
        "-i",
        "--id-to-stdout",
        action="store_true",
        default=False,
        help="Write the deposit record ID to stdout.",
    )

    # DISCARD DEPOSIT subcommand
    discard_deposit_desc = """
    Discard an unpublished deposit. The deposit and all uploaded files will be
    removed from Zenodo.
    """

    discard_deposit_parser = subparsers.add_parser(  # noqa: F841
        "discard_deposit",
        description=textwrap.dedent(discard_deposit_desc),
        help="Discard an unpublished deposit",
        formatter_class=_desc_formatter,
        parents=[parse_zenodo_metadata, sandbox_switches],
    )

    # GET DEPOSIT subcommand
    get_deposit_desc = """
    Download the Zenodo metadata for a deposit and print out summary information.
    """

    get_deposit_parser = subparsers.add_parser(
        "get_deposit",
        description=textwrap.dedent(get_deposit_desc),
        help="Download and display deposit metadata",
        parents=[sandbox_switches],
    )
    get_deposit_parser.add_argument(
        "zenodo_id",
        type=int,
        default=None,
        help="An ID for an existing Zenodo deposit",
    )

    # PUBLISH DEPOSIT subcommand
    publish_deposit_desc = """
    Publishes a Zenodo deposit. This is the final step in publishing a dataset and
    is not reversible. Once a dataset is published, the DOI associated with the
    record is published to Datacite.

    It may be worth reviewing the deposit webpage (https://zenodo.org/deposit/###)
    before finally publishing.
    """

    publish_deposit_parser = subparsers.add_parser(  # noqa: F841
        "publish_deposit",
        description=textwrap.dedent(publish_deposit_desc),
        help="Publish a draft deposit",
        formatter_class=_desc_formatter,
        parents=[parse_zenodo_metadata, sandbox_switches],
    )

    # UPLOAD FILES subcommand
    upload_files_desc = """
    Uploads a set of files to an _unpublished_ Zenodo deposit. If you upload a new file
    to the same filename, it will replace the existing uploaded file.
    """

    upload_files_parser = subparsers.add_parser(
        "upload_files",
        description=textwrap.dedent(upload_files_desc),
        help="Upload a file to an unpublished deposit",
        formatter_class=_desc_formatter,
        parents=[parse_zenodo_metadata, sandbox_switches],
    )

    upload_files_parser.add_argument(
        "filepaths",
        type=Path,
        default=[],
        help="The paths to the file to be uploaded",
        nargs="*",
    )

    # DELETE FILE subcommand
    delete_files_desc = """
    Delete an list of uploaded file from an unpublished deposit. The deposit metadata
    will be re-downloaded to ensure an up to date list of files in the deposit.
    """

    delete_files_parser = subparsers.add_parser(
        "delete_files",
        description=textwrap.dedent(delete_files_desc),
        help="Delete files from an unpublished deposit",
        formatter_class=_desc_formatter,
        parents=[parse_zenodo_metadata, sandbox_switches],
    )

    delete_files_parser.add_argument(
        "filenames",
        type=str,
        default=None,
        help="The names of files to delete",
        nargs="*",
    )

    # UPLOAD METADATA subcommand
    upload_metadata_desc = """
    Uses the dataset metadata created using `safedata_validate` to populate the
    required Zenodo metadata for an unpublished deposit.
    """

    upload_metadata_parser = subparsers.add_parser(  # noqa: F841
        "upload_metadata",
        description=textwrap.dedent(upload_metadata_desc),
        help="Populate the Zenodo metadata",
        formatter_class=_desc_formatter,
        parents=[parse_zenodo_metadata, parse_dataset_metadata, sandbox_switches],
    )

    # AMEND METADATA subcommand
    amend_metadata_desc = """
    Updates the Zenodo metadata for an published deposit. To use this, make sure
    you have the most recent Zenodo metadata for the deposit and then edit the
    JSON file to the new values. You can only edit the contents of the
    `metadata` section.

    Caution: this command should only be used to make urgent changes - such as
    access restrictions. It is also easy to submit invalid metadata!
    """

    amend_metadata_parser = subparsers.add_parser(
        "amend_metadata",
        description=textwrap.dedent(amend_metadata_desc),
        help="Update published Zenodo metadata",
        formatter_class=_desc_formatter,
        parents=[sandbox_switches],
    )

    amend_metadata_parser.add_argument(
        "zenodo_json_update", type=str, help="Path to an updated Zenodo metadata file"
    )

    # SYNC LOCAL DIR subcommand

    sync_local_dir_desc = """
    Synchronize a local data directory

    This subcommand allows a safedata developer or community maintainer to
    create or update such a directory with _all_ of the resources in the Zenodo
    community, regardless of their public access status. This forms a backup
    (although Zenodo is heavily backed up) but also provides local copies of the
    files for testing and development of the code packages.

    The file structure of the directory follows that used by the safedata R
    package, used to store metadata and files downloaded from a safedata
    community on Zenodo and from a safedata metadata server. The
    `safedata_validator` configuration file will need to include the metadata
    API.

    By default, only the XLSX files containing metadata and data tables are
    downloaded, ignoring any additional files, which are often large.
    """

    # This does not use the sandbox switches - doesn't make a great deal of sense to
    # sync a sandbox collection.
    sync_local_dir_parser = subparsers.add_parser(
        "sync_local_dir",
        description=textwrap.dedent(sync_local_dir_desc),
        help="Create or update a local safedata directory",
        formatter_class=_desc_formatter,
    )

    sync_local_dir_parser.add_argument(
        "datadir",
        type=str,
        help="The path to a local directory containing "
        "an existing safedata directory or an empty folder in which to create one",
    )

    sync_local_dir_parser.add_argument(
        "--not-just-xlsx",
        action="store_true",
        default=False,
        help="Should large non-xlsx files also be downloaded.",
    )

    sync_local_dir_parser.add_argument(
        "--replace-modified",
        action="store_true",
        default=False,
        help="Should locally modified files be overwritten with the archive version",
    )
    sync_local_dir_parser.add_argument(
        "--dry-run",
        action="store_true",
        default=False,
        help="Run the synchronisation process without altering the local directory.",
    )
    # MAINTAIN RIS subcommand

    maintain_ris_desc = """
    This command maintains a RIS format bibliography file of the datasets
    uploaded to a Zenodo community. It can update an existing RIS format file
    to add new records or it can create the file from scratch.

    The program uses both the Zenodo API (to find the records in the community)
    and the Datacite API to access machine readable bibliographic records.
    """

    # This does not use the sandbox switches - doesn't make a great deal of sense to
    # sync a sandbox collection.
    maintain_ris_parser = subparsers.add_parser(
        "maintain_ris",
        description=textwrap.dedent(maintain_ris_desc),
        help="Maintain a RIS bibliography file for datasets",
        formatter_class=_desc_formatter,
    )

    # positional argument inputs
    maintain_ris_parser.add_argument(
        "ris_file",
        type=str,
        help="The file path to populate with RIS records. If this file "
        "already exists, it is assumed to be RIS file to update "
        "with any new records not already included in the file.",
    )

    # GENERATE HTML subcommand
    generate_html_desc = """
    Generates an html file containing a standard description of a dataset from the JSON
    metadata. Usually this will be generated and uploaded as part of the dataset
    publication process, but this subcommand can be used for local checking of the
    resulting HTML and developing custom templates.
    """

    # This does not use the sandbox switches - not applicable
    generate_html_parser = subparsers.add_parser(
        "generate_html",
        description=textwrap.dedent(generate_html_desc),
        help="Generate an HTML dataset description",
        parents=[parse_dataset_metadata],
    )

    generate_html_parser.add_argument(
        "html_out",
        type=str,
        default=None,
        help="Output path for the HTML file",
    )

    # GENERATE XML subcommand
    generate_xml_desc = """
    Creates an INSPIRE compliant XML metadata file for a published dataset,
    optionally including a user provided lineage statement (such as project
    details).
    """

    # This does not use the sandbox switches - not applicable
    generate_xml_parser = subparsers.add_parser(
        "generate_xml",
        description=textwrap.dedent(generate_xml_desc),
        help="Create INSPIRE compliant metadata XML",
        formatter_class=_desc_formatter,
        parents=[parse_zenodo_metadata, parse_dataset_metadata],
    )

    generate_xml_parser.add_argument(
        "-l",
        "--lineage-statement",
        type=str,
        help="Path to a text file containing a lineage statement",
    )

    generate_xml_parser.add_argument(
        "xml_out",
        type=str,
        default=None,
        help="Output path for the XML file",
    )

    # PUBLISH DATASET subcommand
    publish_dataset_desc = """
    This subcommand runs through the complete publication process for a validated
    dataset and any external files. It does not provide all of the options of the
    subcommands for individual steps but covers the main common usage of the
    safedata_zenodo command. If the publication process fails, the resulting partial
    deposit is discarded. All of the files in the deposit must be replaced.
    """
    publish_dataset_parser = subparsers.add_parser(
        "publish_dataset",
        description=textwrap.dedent(publish_dataset_desc),
        help="Publish a validated dataset",
        formatter_class=_desc_formatter,
        parents=[parse_dataset_metadata, sandbox_switches],
    )

    publish_dataset_parser.add_argument(
        "dataset",
        type=Path,
        help="Path to the Excel file to be published",
    )

    publish_dataset_parser.add_argument(
        "-n",
        "--new-version",
        type=int,
        default=None,
        help="Create a new version of the dataset with the provided Zenodo ID.",
    )

    publish_dataset_parser.add_argument(
        "--no-xml",
        action="store_true",
        default=False,
        help="Do not include metadata XML in the published record",
    )

    publish_dataset_parser.add_argument(
        "-e",
        "--external-files",
        default=[],
        type=Path,
        nargs="*",
        help="A set of external files documented in the dataset to be included.",
    )

    # ------------------------------------------------------
    # Parser definition complete - now handle the inputs
    # ------------------------------------------------------

    # Parse the arguments
    args = parser.parse_args(args=args_list)

    # Load resources
    resources = Resources(args.resources)

    # Show the resources and exit if requested
    if args.show_resources:
        _show_resources(resources)
        return 0

    if args.subcommand is None:
        parser.print_usage()
        return 0

    # Handle the sandbox switches:
    # * If the command parser provides the sandbox argument and one of the flags has
    #   been set (the default is None) then update the loaded resources
    if "sandbox" in args and args.sandbox is not None:
        resources.zenodo.use_sandbox = args.sandbox

    # Create the ZenodoResources instance
    zenodo_resources = ZenodoResources(resources=resources)

    # Set the verbosity
    handler = get_handler()
    if args.quiet:
        # Don't suppress error messages
        handler.setLevel("ERROR")
    else:
        handler.setLevel("DEBUG")

    # Load the JSON files if provided via the selected arguments
    zenodo_json_path = getattr(args, "zenodo_json", None)
    if zenodo_json_path is not None:
        # Check that this points to a valid json file before trying to load
        if not check_file_is_zenodo_json(Path(zenodo_json_path)):
            LOGGER.error(f"Zenodo metadata file has wrong format: {zenodo_json_path}")
            return 1

        with open(zenodo_json_path) as zn_json:
            zenodo_json_data = simplejson.load(zn_json)

    dataset_json_path = getattr(args, "dataset_json", None)
    if dataset_json_path is not None:
        # Check that this points to a valid json file before trying to load
        if not check_file_is_metadata_json(Path(dataset_json_path)):
            LOGGER.error(f"Dataset metadata file has wrong format: {dataset_json_path}")
            return 1

        with open(dataset_json_path) as ds_json:
            dataset_json_data = simplejson.load(ds_json)

    if hasattr(args, "dataset"):
        # Check that the dataset is a valid excel file before proceeding
        if not check_file_is_excel(Path(args.dataset)):
            LOGGER.error(f"Dataset file is not an Excel file: {dataset_json_path}")
            return 1

    # Handle the remaining subcommands
    if args.subcommand == "create_deposit":
        # Run the command
        response = create_deposit(
            new_version=args.new_version, zen_res=zenodo_resources
        )
        # Trap errors
        if not response.ok:
            LOGGER.error(f"Failed to create deposit: {response.error_message}")
            return 1

        # Output the response as a deposit  JSON file
        rec_id = response.json_data["record_id"]
        LOGGER.info(f"Created deposit: {rec_id}")
        outfile = os.path.join(os.getcwd(), f"zenodo_{rec_id}.json")

<<<<<<< HEAD
        with open(outfile, "w", encoding="utf-8") as outf:
            simplejson.dump(response, outf)
=======
        with open(outfile, "w") as outf:
            simplejson.dump(response.json_data, outf)
>>>>>>> 9a8a71fb
            LOGGER.info(f"Zenodo deposit metadata downloaded to: {outfile}")

        # If requested, write the record ID to standard out for capture in scripts
        if args.id_to_stdout:
            sys.stdout.write(str(rec_id))

    elif args.subcommand == "discard_deposit":
<<<<<<< HEAD
        # Load the Zenodo deposit JSON, which contains API links
        with open(args.zenodo_json, encoding="utf-8") as dep_json:
            metadata = simplejson.load(dep_json)

=======
>>>>>>> 9a8a71fb
        # Run the command
        response = discard_deposit(zenodo=zenodo_json_data, zen_res=zenodo_resources)

        # Report on the outcome.
        if not response.ok:
            LOGGER.error(f"Failed to discard deposit: {response.error_message}")
            return 1

        LOGGER.info("Deposit discarded")

    elif args.subcommand == "get_deposit":
        # Run the command
        response = get_deposit(deposit_id=args.zenodo_id, zen_res=zenodo_resources)

        if not response.ok:
            LOGGER.error(f"Failed to get info: {response.error_message}")
            return 1

        # Dump the response to a JSON file
        outfile = os.path.join(os.getcwd(), f"zenodo_{args.zenodo_id}.json")
<<<<<<< HEAD
        with open(outfile, "w", encoding="utf-8") as outf:
            simplejson.dump(response, outf)
=======
        with open(outfile, "w") as outf:
            simplejson.dump(response.json_data, outf)
>>>>>>> 9a8a71fb

        # Print a short summary
        zmd = response.json_data
        LOGGER.info(f"Record ID: {zmd['record_id']}")
        LOGGER.info(f"Concept ID: {zmd['conceptrecid']}")
        LOGGER.info(f"Status: {'published' if zmd['submitted'] else 'Not published'}")
        LOGGER.info(f"Title: {zmd['title'] if zmd['title'] else 'Not set'}")

        if len(zmd["files"]) == 0:
            LOGGER.info("Files: none uploaded")
        else:
            LOGGER.info("Files:")
            FORMATTER.push()
            for this_file in zmd["files"]:
                LOGGER.info(
                    f"{this_file['filename']} ({this_file['filesize']} bytes, "
                    f"md5: {this_file['checksum']})"
                )
            FORMATTER.pop()

        LOGGER.info(f"Metadata downloaded to: {outfile}")

    elif args.subcommand == "publish_deposit":
<<<<<<< HEAD
        with open(args.zenodo_json, encoding="utf-8") as zn_json:
            zenodo_json_data = simplejson.load(zn_json)

=======
>>>>>>> 9a8a71fb
        # Run the function
        response = publish_deposit(zenodo=zenodo_json_data, zen_res=zenodo_resources)

        # Report on the outcome.
        if not response.ok:
            LOGGER.error(f"Failed to publish deposit: {response.error_message}")
            return 1

        # Update the Zenodo JSON file with publication details
<<<<<<< HEAD
        LOGGER.info(f"Published to: {response['links']['record']}")
        with open(args.zenodo_json, "w", encoding="utf-8") as zn_json:
            simplejson.dump(response, zn_json)
            LOGGER.info("Zenodo metadata updated")

    elif args.subcommand == "upload_files":
        # Load the Zenodo deposit JSON, which contains API links
        with open(args.zenodo_json, encoding="utf-8") as dep_json:
            metadata = simplejson.load(dep_json)

        # Run the command - the response here has a different type so use a different
        # placeholder variable.
        upload_response, error = upload_files(
            metadata=metadata,
=======
        LOGGER.info(f"Published to: {response.json_data['links']['record']}")
        with open(args.zenodo_json, "w") as zn_json:
            simplejson.dump(response.json_data, zn_json)
            LOGGER.info("Zenodo metadata updated")

    elif args.subcommand == "upload_files":
        # Run the function
        response = upload_files(
            zenodo=zenodo_json_data,
>>>>>>> 9a8a71fb
            filepaths=args.filepaths,
            zen_res=zenodo_resources,
            progress_bar=not args.quiet,
        )

        # Report on the outcome.
        if not response.ok:
            LOGGER.error(f"Failed to upload files: {response.error_message}")
            return 1
        else:
            LOGGER.info("Files uploaded")

    elif args.subcommand == "delete_files":
<<<<<<< HEAD
        # Load the Zenodo deposit JSON, which contains API links
        with open(args.zenodo_json, encoding="utf-8") as dep_json:
            metadata = simplejson.load(dep_json)

=======
>>>>>>> 9a8a71fb
        # Run the command
        response = delete_files(
            metadata=zenodo_json_data,
            filenames=args.filenames,
            zen_res=zenodo_resources,
        )

        # Report on the outcome.
        if not response.ok:
            LOGGER.error(f"Failed to delete files: {response.error_message}")
        else:
            LOGGER.info("Files deleted")

    elif args.subcommand == "upload_metadata":
<<<<<<< HEAD
        # Open the two JSON files
        with open(args.dataset_json, encoding="utf-8") as ds_json:
            dataset_json = simplejson.load(ds_json)

        with open(args.zenodo_json, encoding="utf-8") as zn_json:
            zenodo_json = simplejson.load(zn_json)

=======
>>>>>>> 9a8a71fb
        # Run the function
        response = upload_metadata(
            metadata=dataset_json_data,
            zenodo=zenodo_json_data,
            zen_res=zenodo_resources,
        )

        # Report on the outcome.
        if not response.ok:
            LOGGER.error(f"Failed to add metadata file: {response.error_message}")
        else:
            LOGGER.info("Metadata uploaded")

    elif args.subcommand == "amend_metadata":
<<<<<<< HEAD
        with open(args.deposit_json_update, encoding="utf-8") as zn_json_update:
            zenodo_json_update = simplejson.load(zn_json_update)

=======
>>>>>>> 9a8a71fb
        # Run the function
        response = update_published_metadata(
            zenodo=zenodo_json_data, zen_res=zenodo_resources
        )

        # Report on the outcome.
        if not response.ok:
            LOGGER.error(
                f"Failed to update published metadata: {response.error_message}"
            )
        else:
            LOGGER.info("Metadata updated")

    elif args.subcommand == "sync_local_dir":
        sync_local_dir(
            datadir=args.datadir,
            xlsx_only=not args.not_just_xlsx,
            zen_res=zenodo_resources,
            replace_modified=args.replace_modified,
        )

    elif args.subcommand == "maintain_ris":
        # Run the download RIS data function
        download_ris_data(ris_file=args.ris_file, zen_res=zenodo_resources)

    elif args.subcommand == "generate_html":
<<<<<<< HEAD
        # Run the download RIS data function
        with open(args.dataset_json, encoding="utf-8") as ds_json:
            dataset_json = simplejson.load(ds_json)

=======
        # Run the generate html function
>>>>>>> 9a8a71fb
        generated_html = dataset_description(
            dataset_metadata=dataset_json_data, resources=resources
        )

        out_path = Path(args.html_out)
        if out_path.exists():
            LOGGER.error("HTML output file already exists")
            return 1

        with open(out_path, "w", encoding="utf-8") as outf:
            outf.write(generated_html)

        LOGGER.info("HTML generated")

    elif args.subcommand == "generate_xml":
<<<<<<< HEAD
        # Open the two JSON files
        with open(args.dataset_json, encoding="utf-8") as ds_json:
            dataset_json = simplejson.load(ds_json)

        with open(args.zenodo_json, encoding="utf-8") as zn_json:
            zenodo_json = simplejson.load(zn_json)

=======
        # Get the lineage statement
>>>>>>> 9a8a71fb
        if args.lineage_statement is not None:
            with open(args.lineage_statement) as lin_file:
                lineage_statement = lin_file.read()
        else:
            lineage_statement = None

        # Run the function
        generated_xml = generate_inspire_xml(
            dataset_metadata=dataset_json_data,
            zenodo_metadata=zenodo_json_data,
            resources=resources,
            lineage_statement=lineage_statement,
        )

        out_path = Path(args.xml_out)
        if out_path.exists():
            LOGGER.error("XML output file already exists")
            return 1

        with open(out_path, "w") as outf:
            outf.write(generated_xml)

        LOGGER.info("Inspire XML generated")

    elif args.subcommand == "publish_dataset":
<<<<<<< HEAD
        with open(args.dataset_json, encoding="utf-8") as ds_json:
            dataset_json = simplejson.load(ds_json)

=======
>>>>>>> 9a8a71fb
        # Publish the dataset, trapping the possible exceptions to simply print a
        # message and return a failure exit code.
        try:
            publish_id, publish_url = publish_dataset(
                resources=resources,
                dataset=args.dataset,
                dataset_metadata=dataset_json_data,
                external_files=args.external_files,
                new_version=args.new_version,
                no_xml=args.no_xml,
            )
        except (FileNotFoundError, ValueError, RuntimeError) as excep:
            print(excep)
            return 1

    return 0


def _safedata_metadata_cli(args_list: list[str] | None = None) -> int:
    """Post updated information to a safedata server instance.

    This command line tool provides functions to update a web server running
    the safedata server API. This includes updating the gazetteer data used
    for the instance and updating the database of published datasets.

    To use these tools, the safedata_validator Resources configuration must
    contain the URL for the server and an access token.

    Args:
        args_list: This is a developer option used to simulate command line usage by
            providing a list of command line argument strings to the entry point
            function. For example, ``safedata_metadata update_resources`` can be
            replicated by calling ``_safedata_metadata_cli(['update_resources'])``.

    Returns:
        An integer code showing success (0) or failure (1).
    """

    # If no arguments list is provided
    if args_list is None:
        args_list = sys.argv[1:]

    # Check function docstring exists to safeguard against -OO mode, and strip off the
    # description of the function args_list, which should not be included in the command
    # line docs
    if _safedata_metadata_cli.__doc__ is not None:
        desc = textwrap.dedent(
            "\n".join(_safedata_metadata_cli.__doc__.splitlines()[:-10])
        )
    else:
        desc = "Python in -OO mode: no docs"

    # create the top-level parser and configure to take subparsers
    parser = argparse.ArgumentParser(
        prog="safedata_metadata",
        description=desc,
        formatter_class=_desc_formatter,
    )

    parser.add_argument(
        "-r",
        "--resources",
        type=str,
        default=None,
        help="Path to a safedata_validator resource configuration file",
    )

    parser.add_argument(
        "-s",
        "--show-resources",
        action="store_true",
        default=False,
        help="Validate and display the selected resources and exit",
    )

    parser.add_argument(
        "-q",
        "--quiet",
        action="store_true",
        help="Suppress normal information messages. ",
    )

    subparsers = parser.add_subparsers(dest="subcommand", metavar="")

    # POST METADATA subcommand

    post_metadata_desc = """
    This function posts dataset and Zenodo metadata for a validated and published
    dataset to an server providing the API for accessing and searching safedata
    metadata. The metadata server then handles populating a database with the
    metadata and exposing that data via the server API.
    """

    post_metadata_parser = subparsers.add_parser(
        "post_metadata",
        description=textwrap.dedent(post_metadata_desc),
        help="Post dataset metadata to a safedata server",
        formatter_class=_desc_formatter,
    )

    # positional argument inputs
    post_metadata_parser.add_argument(
        "zenodo_json", type=str, help="Path to a Zenodo metadata file"
    )
    post_metadata_parser.add_argument(
        "dataset_json", type=str, help="Path to a dataset metadata file"
    )

    # UPDATE RESOURCES subcommand, which has no arguments

    update_resources_desc = """
    This function updates the resources being used by a safedata server instance. It
    uploads the gazetteer geojson file, location aliases CSV and any project database
    CSV being used. The server then validates the file contents.

    The resource file being used sets both the metadata server instance IP address and
    provides the paths to the files to be uploaded.
    """

    subparsers.add_parser(
        "update_resources",
        description=textwrap.dedent(update_resources_desc),
        help="Update the gazetteer data on safedata server",
        formatter_class=_desc_formatter,
    )

    # ------------------------------------------------------
    # Parser definition complete - now handle the inputs
    # ------------------------------------------------------

    # Parse the arguments
    args = parser.parse_args(args=args_list)

    # Load resources
    resources = Resources(args.resources)
    server_resources = MetadataResources(resources)

    # Show the resources and exit if requested
    if args.show_resources:
        _show_resources(resources)
        return 0

    if args.subcommand is None:
        parser.print_usage()
        return 0

    # Set the verbosity
    handler = get_handler()
    if args.quiet:
        # Don't suppress error messages
        handler.setLevel("ERROR")
    else:
        handler.setLevel("DEBUG")

    # Handle the remaining subcommands
    if args.subcommand == "post_metadata":
<<<<<<< HEAD
        # Open the two JSON files
        with open(args.dataset_json, encoding="utf-8") as ds_json:
            dataset_json = simplejson.load(ds_json)

        with open(args.zenodo_json, encoding="utf-8") as zn_json:
=======
        # Open the two JSON files, checking that they point to a valid json file first
        if not check_file_is_metadata_json(Path(args.dataset_json)):
            LOGGER.error(f"Dataset metadata file has wrong format: {args.dataset_json}")
            return 1

        with open(args.dataset_json) as ds_json:
            dataset_json = simplejson.load(ds_json)

        if not check_file_is_zenodo_json(Path(args.zenodo_json)):
            LOGGER.error(f"Zenodo metadata file has wrong format: {args.zenodo_json}")
            return 1

        with open(args.zenodo_json) as zn_json:
>>>>>>> 9a8a71fb
            zenodo_json = simplejson.load(zn_json)

        # Run the function
        response = post_metadata(
            metadata=dataset_json, zenodo=zenodo_json, server_resources=server_resources
        )

        # Report on the outcome.
        if not response.ok:
            LOGGER.error(f"Failed to post metadata: {response.error_message}")
            return 1

        LOGGER.info("Metadata posted")

    if args.subcommand == "update_resources":
        # Run the function
        response = update_resources(server_resources=server_resources)

        # Report on the outcome.
        if not response.ok:
            LOGGER.error(f"Failed to update resources: {response.error_message}")
            return 1

        LOGGER.info("Resources updated")

    return 0


# Local Database building


def _build_local_gbif_cli(args_list: list[str] | None = None) -> int:
    """Build a local GBIF database.

    This tool builds an SQLite database of the GBIF backbone taxonomy to use
    in validation by safedata_validate. There are multiple versions of the
    dataset, and the available versions can be seen here:

        https://hosted-datasets.gbif.org/datasets/backbone/

    The tool will optionally take a timestamp - using the format '2021-11-26'
    - to build a particular version, but defaults to the most recent version.

    Args:
        args_list: This is a developer option used to simulate command line usage by
            providing a list of command line argument strings to the entry point
            function. For example, ``safedata_build_local_gbif -t 2012-01-01 file``
            can be replicated using ``_build_local_gbif_cli(['-t', '2012-01-01',
            'file'])``.

    Returns:
        An integer code showing success (0) or failure (1).
    """

    # If no arguments list is provided
    if args_list is None:
        args_list = sys.argv[1:]

    # Check function docstring exists to safeguard against -OO mode, and strip off the
    # description of the function args_list, which should not be included in the command
    # line docs
    if _build_local_gbif_cli.__doc__ is not None:
        desc = textwrap.dedent(
            "\n".join(_build_local_gbif_cli.__doc__.splitlines()[:-10])
        )
    else:
        desc = "Python in -OO mode: no docs"

    # create the parser
    parser = argparse.ArgumentParser(
        prog="safedata_build_local_gbif",
        description=desc,
        formatter_class=_desc_formatter,
    )

    parser.add_argument("outfile", help="Filename to use for database file.", type=Path)
    parser.add_argument(
        "-t",
        "--timestamp",
        default=None,
        type=str,
        help="The time stamp of a database archive version to use.",
    )

    args = parser.parse_args(args=args_list)

    # Validate output file
    # Look that file can be created without clobbering existing file
    outdir = args.outfile.absolute().parent

    if not (outdir.exists() and outdir.is_dir()):
        LOGGER.error("The output directory does not exist.")
        return 1

    if args.outfile.absolute().exists():
        LOGGER.error("The output file already exists.")
        return 1

    # Validate the timestamp
    try:
        timestamp, url = get_gbif_version(args.timestamp)
    except ValueError as excep:
        LOGGER.error(str(excep))
        return 1

    # Download and build from validated url
    with tempfile.TemporaryDirectory() as download_loc:
        file_data = download_gbif_backbone(
            outdir=download_loc, timestamp=timestamp, url=url
        )
        build_local_gbif(outfile=args.outfile, **file_data)

    return 0


def _build_local_ncbi_cli(args_list: list[str] | None = None) -> int:
    """Build a local NCBI database.

    This tool builds an SQLite database of the NCBI  taxonomy to use in
    validation by safedata_validate. There are multiple archived versions
    of the dataset, and the available versions can be seen here:

        https://ftp.ncbi.nlm.nih.gov/pub/taxonomy/taxdump_archive/

    The tool will optionally take a timestamp - using the format '2021-11-26'
    - to build a particular version, but defaults to the most recent version.

    Args:
        args_list: This is a developer option used to simulate command line usage by
            providing a list of command line argument strings to the entry point
            function. For example, ``safedata_build_local_ncbi -t 2012-01-01 file``
            can be replicated by calling ``_build_local_ncbi_cli(['-t', '2012-01-01',
            'file']))``.

    Returns:
        An integer code showing success (0) or failure (1).
    """

    # If no arguments list is provided
    if args_list is None:
        args_list = sys.argv[1:]

    # Check function docstring exists to safeguard against -OO mode, and strip off the
    # description of the function args_list, which should not be included in the command
    # line docs
    if _build_local_ncbi_cli.__doc__ is not None:
        desc = textwrap.dedent(
            "\n".join(_build_local_ncbi_cli.__doc__.splitlines()[:-10])
        )
    else:
        desc = "Python in -OO mode: no docs"

    # create the parser
    parser = argparse.ArgumentParser(
        prog="safedata_build_local_ncbi",
        description=desc,
        formatter_class=_desc_formatter,
    )

    parser.add_argument("outfile", help="Filename to use for database file.", type=Path)
    parser.add_argument(
        "-t",
        "--timestamp",
        default=None,
        type=str,
        help="The time stamp of a database archive version to use.",
    )

    args = parser.parse_args(args=args_list)

    # Validate output file
    # Look that file can be created without clobbering existing file
    outdir = args.outfile.absolute().parent

    if not (outdir.exists() and outdir.is_dir()):
        LOGGER.error("The output directory does not exist.")
        return 1

    if args.outfile.absolute().exists():
        LOGGER.error("The output file already exists.")
        return 1

    # Validate the timestamp
    try:
        filename, timestamp, filesize = get_ncbi_version(timestamp=args.timestamp)
    except ValueError as excep:
        LOGGER.error(str(excep))
        return 1

    # Download and build
    with tempfile.TemporaryDirectory() as download_loc:
        file_data = download_ncbi_taxonomy(
            outdir=download_loc,
            timestamp=timestamp,
            filename=filename,
            filesize=filesize,
        )
        build_local_ncbi(outfile=args.outfile, **file_data)

    return 0<|MERGE_RESOLUTION|>--- conflicted
+++ resolved
@@ -813,13 +813,8 @@
         LOGGER.info(f"Created deposit: {rec_id}")
         outfile = os.path.join(os.getcwd(), f"zenodo_{rec_id}.json")
 
-<<<<<<< HEAD
         with open(outfile, "w", encoding="utf-8") as outf:
-            simplejson.dump(response, outf)
-=======
-        with open(outfile, "w") as outf:
             simplejson.dump(response.json_data, outf)
->>>>>>> 9a8a71fb
             LOGGER.info(f"Zenodo deposit metadata downloaded to: {outfile}")
 
         # If requested, write the record ID to standard out for capture in scripts
@@ -827,13 +822,6 @@
             sys.stdout.write(str(rec_id))
 
     elif args.subcommand == "discard_deposit":
-<<<<<<< HEAD
-        # Load the Zenodo deposit JSON, which contains API links
-        with open(args.zenodo_json, encoding="utf-8") as dep_json:
-            metadata = simplejson.load(dep_json)
-
-=======
->>>>>>> 9a8a71fb
         # Run the command
         response = discard_deposit(zenodo=zenodo_json_data, zen_res=zenodo_resources)
 
@@ -854,13 +842,8 @@
 
         # Dump the response to a JSON file
         outfile = os.path.join(os.getcwd(), f"zenodo_{args.zenodo_id}.json")
-<<<<<<< HEAD
         with open(outfile, "w", encoding="utf-8") as outf:
-            simplejson.dump(response, outf)
-=======
-        with open(outfile, "w") as outf:
             simplejson.dump(response.json_data, outf)
->>>>>>> 9a8a71fb
 
         # Print a short summary
         zmd = response.json_data
@@ -884,12 +867,6 @@
         LOGGER.info(f"Metadata downloaded to: {outfile}")
 
     elif args.subcommand == "publish_deposit":
-<<<<<<< HEAD
-        with open(args.zenodo_json, encoding="utf-8") as zn_json:
-            zenodo_json_data = simplejson.load(zn_json)
-
-=======
->>>>>>> 9a8a71fb
         # Run the function
         response = publish_deposit(zenodo=zenodo_json_data, zen_res=zenodo_resources)
 
@@ -899,24 +876,8 @@
             return 1
 
         # Update the Zenodo JSON file with publication details
-<<<<<<< HEAD
-        LOGGER.info(f"Published to: {response['links']['record']}")
+        LOGGER.info(f"Published to: {response.json_data['links']['record']}")
         with open(args.zenodo_json, "w", encoding="utf-8") as zn_json:
-            simplejson.dump(response, zn_json)
-            LOGGER.info("Zenodo metadata updated")
-
-    elif args.subcommand == "upload_files":
-        # Load the Zenodo deposit JSON, which contains API links
-        with open(args.zenodo_json, encoding="utf-8") as dep_json:
-            metadata = simplejson.load(dep_json)
-
-        # Run the command - the response here has a different type so use a different
-        # placeholder variable.
-        upload_response, error = upload_files(
-            metadata=metadata,
-=======
-        LOGGER.info(f"Published to: {response.json_data['links']['record']}")
-        with open(args.zenodo_json, "w") as zn_json:
             simplejson.dump(response.json_data, zn_json)
             LOGGER.info("Zenodo metadata updated")
 
@@ -924,7 +885,6 @@
         # Run the function
         response = upload_files(
             zenodo=zenodo_json_data,
->>>>>>> 9a8a71fb
             filepaths=args.filepaths,
             zen_res=zenodo_resources,
             progress_bar=not args.quiet,
@@ -938,13 +898,6 @@
             LOGGER.info("Files uploaded")
 
     elif args.subcommand == "delete_files":
-<<<<<<< HEAD
-        # Load the Zenodo deposit JSON, which contains API links
-        with open(args.zenodo_json, encoding="utf-8") as dep_json:
-            metadata = simplejson.load(dep_json)
-
-=======
->>>>>>> 9a8a71fb
         # Run the command
         response = delete_files(
             metadata=zenodo_json_data,
@@ -959,16 +912,6 @@
             LOGGER.info("Files deleted")
 
     elif args.subcommand == "upload_metadata":
-<<<<<<< HEAD
-        # Open the two JSON files
-        with open(args.dataset_json, encoding="utf-8") as ds_json:
-            dataset_json = simplejson.load(ds_json)
-
-        with open(args.zenodo_json, encoding="utf-8") as zn_json:
-            zenodo_json = simplejson.load(zn_json)
-
-=======
->>>>>>> 9a8a71fb
         # Run the function
         response = upload_metadata(
             metadata=dataset_json_data,
@@ -983,12 +926,6 @@
             LOGGER.info("Metadata uploaded")
 
     elif args.subcommand == "amend_metadata":
-<<<<<<< HEAD
-        with open(args.deposit_json_update, encoding="utf-8") as zn_json_update:
-            zenodo_json_update = simplejson.load(zn_json_update)
-
-=======
->>>>>>> 9a8a71fb
         # Run the function
         response = update_published_metadata(
             zenodo=zenodo_json_data, zen_res=zenodo_resources
@@ -1015,14 +952,7 @@
         download_ris_data(ris_file=args.ris_file, zen_res=zenodo_resources)
 
     elif args.subcommand == "generate_html":
-<<<<<<< HEAD
-        # Run the download RIS data function
-        with open(args.dataset_json, encoding="utf-8") as ds_json:
-            dataset_json = simplejson.load(ds_json)
-
-=======
         # Run the generate html function
->>>>>>> 9a8a71fb
         generated_html = dataset_description(
             dataset_metadata=dataset_json_data, resources=resources
         )
@@ -1038,17 +968,7 @@
         LOGGER.info("HTML generated")
 
     elif args.subcommand == "generate_xml":
-<<<<<<< HEAD
-        # Open the two JSON files
-        with open(args.dataset_json, encoding="utf-8") as ds_json:
-            dataset_json = simplejson.load(ds_json)
-
-        with open(args.zenodo_json, encoding="utf-8") as zn_json:
-            zenodo_json = simplejson.load(zn_json)
-
-=======
         # Get the lineage statement
->>>>>>> 9a8a71fb
         if args.lineage_statement is not None:
             with open(args.lineage_statement) as lin_file:
                 lineage_statement = lin_file.read()
@@ -1074,12 +994,6 @@
         LOGGER.info("Inspire XML generated")
 
     elif args.subcommand == "publish_dataset":
-<<<<<<< HEAD
-        with open(args.dataset_json, encoding="utf-8") as ds_json:
-            dataset_json = simplejson.load(ds_json)
-
-=======
->>>>>>> 9a8a71fb
         # Publish the dataset, trapping the possible exceptions to simply print a
         # message and return a failure exit code.
         try:
@@ -1236,27 +1150,19 @@
 
     # Handle the remaining subcommands
     if args.subcommand == "post_metadata":
-<<<<<<< HEAD
-        # Open the two JSON files
-        with open(args.dataset_json, encoding="utf-8") as ds_json:
-            dataset_json = simplejson.load(ds_json)
-
-        with open(args.zenodo_json, encoding="utf-8") as zn_json:
-=======
         # Open the two JSON files, checking that they point to a valid json file first
         if not check_file_is_metadata_json(Path(args.dataset_json)):
             LOGGER.error(f"Dataset metadata file has wrong format: {args.dataset_json}")
             return 1
 
-        with open(args.dataset_json) as ds_json:
+        with open(args.dataset_json, encoding="utf-8") as ds_json:
             dataset_json = simplejson.load(ds_json)
 
         if not check_file_is_zenodo_json(Path(args.zenodo_json)):
             LOGGER.error(f"Zenodo metadata file has wrong format: {args.zenodo_json}")
             return 1
 
-        with open(args.zenodo_json) as zn_json:
->>>>>>> 9a8a71fb
+        with open(args.zenodo_json, encoding="utf-8") as zn_json:
             zenodo_json = simplejson.load(zn_json)
 
         # Run the function
