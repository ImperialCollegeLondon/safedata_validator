"""This submodule extends the standard logging setup to provide extra functionality
and to expose some global logging objects for use throughout the code.

<<<<<<< HEAD
The LogRecordFactory is updated so that new records include a custom ``levelcode``
attribute to visually indicate log record severity in validation reports. The
IndentFormatter class then extends logging.Formatter to provide compact messages with
variable indentation to show nested sections of the validation process using the level
codes as visual cues for problems.

The submodule then defines two CounterHandler classes which subclass
logging.StreamHandler and logging.FileHandler. Both extend the basic handlers to add
attributes that keep track of counts of different classes of records emitted through the
handler. 

The submodule provides the :func:`~safedata_validator.logging.use_file_logging` and
:func:`~safedata_validator.logging.use_stream_logging` to assign handlers to be used in
the validation process. The :func:`~safedata_validator.logging.get_handler` function is
then used as a convenience function to retrieve the current handler to access counts of
the various emitted records.
=======
The submodule defines CounterHandler as a subclass of logging.StreamHandler,
extended to maintain a count of messages emitted at the different logging
levels. An instance of this (`COUNTER_HANDLER`) is used with a StringIO
instance (`LOG`) to maintain a logging history and provided error counts.

A second default logging.StreamHandler instance (`CONSOLE_HANDLER`) is used to
emit records to the command line for use in scripts.

The submodule also defines IndentFormatter as a subclass of logging.Formatter,
which is used in both `COUNTER_HANDLER` and `CONSOLE_HANDLER` to provide compact
messages with variable indentation to show different sections of the validation
process.

Note that the handlers are created when the module is loaded, so when running
behind a web server, the content of the handlers persist between runs of the
code. To avoid constant concatenation of outputs, the logger should be cleared
when a new Dataset is being validated.
>>>>>>> 9ea6c44a
"""  # noqa D415

import logging
from functools import wraps
from pathlib import Path
from typing import Any, Callable, Optional

from typing_extensions import Type

LOGGER_CODES = {
    "DEBUG": ">",
    "INFO": "-",
    "WARNING": "?",
    "ERROR": "!",
    "CRITICAL": "X",
}


# Extend the logging record factory to include custom attributes. This could also be
# achieved by changing all the level names: https://stackoverflow.com/questions/47035760
old_factory = logging.getLogRecordFactory()


def record_factory(*args, **kwargs):
    """Logging record factory with extended attributes.

    The representation of logging records uses single character codes to show logging
    levels. This record factory adds custom attributes to records to
    support that behaviour.

    """
    record = old_factory(*args, **kwargs)
    record.levelcode = LOGGER_CODES[record.levelname]

    return record


logging.setLogRecordFactory(record_factory)


class StreamCounterHandler(logging.StreamHandler):
    """Subclass of `logging.StreamHandler` counting calls emitted at each log level."""

    def __init__(self, *args, **kwargs) -> None:
<<<<<<< HEAD
        super().__init__(*args, **kwargs)
=======
        logging.StreamHandler.__init__(self, *args, **kwargs)
>>>>>>> 9ea6c44a
        self.counters = {"DEBUG": 0, "INFO": 0, "WARNING": 0, "ERROR": 0, "CRITICAL": 0}

    def emit(self, record: logging.LogRecord) -> None:
        """Emit a message and increment the counter for the message level.

        Args:
            record: A `logging.LogRecord` instance.
        """
        self.counters[record.levelname] += 1
        super().emit(record=record)

    def reset(self) -> None:
        """Reset the message counters to zero."""
        self.counters = {"DEBUG": 0, "INFO": 0, "WARNING": 0, "ERROR": 0, "CRITICAL": 0}
        self.stream.seek(0)
        self.stream.truncate(0)


class FileCounterHandler(logging.FileHandler):
    """Subclass of `logging.FileHandler` counting calls emitted at each log level."""

    def __init__(self, *args, **kwargs) -> None:
        super().__init__(*args, **kwargs)
        self.counters = {"DEBUG": 0, "INFO": 0, "WARNING": 0, "ERROR": 0, "CRITICAL": 0}

    def emit(self, record: logging.LogRecord) -> None:
        """Emit a message and increment the counter for the message level.

        Args:
            record: A `logging.LogRecord` instance.
        """
        self.counters[record.levelname] += 1
        super().emit(record=record)

    def reset(self) -> None:
        """Reset the message counters to zero."""
        self.counters = {"DEBUG": 0, "INFO": 0, "WARNING": 0, "ERROR": 0, "CRITICAL": 0}


class IndentFormatter(logging.Formatter):
    """A logging record formatter with indenting.

    This record formatter tracks an indent depth that is used to nest messages, making
    it easier to track the different sections of validation in printed outputs. It also
    encodes logging levels as single character strings to make logging messages align
    vertically at different depths

    The depth of indenting can be set directly using `FORMATTER.depth = 1`  but it is
    more convenient to use the [push][safedata_validator.logger.IndentFormatter.push]
    and [pop][safedata_validator.logger.IndentFormatter.pop] methods to increase and
    decrease indenting depth.

    The `extra` argument to logger messages can be used to provide a dictionary and is
    used in this subclass to provide the ability to `join` a list of entries as comma
    separated list on to the end of the message.

    Args:
        fmt: The formatting used for emitted LogRecord instances
        datefmt: A date format string
        indent: This string is used for each depth of the indent.
    """

    def __init__(
        self,
        fmt: str = "%(levelcode)s %(message)s",
        datefmt: Optional[str] = None,
        indent: str = "    ",
    ) -> None:
        logging.Formatter.__init__(self, fmt, datefmt)
        self.depth = 0
        self.indent = indent

    def pop(self, n: int = 1) -> None:
        """A convenience method to decrease the indentation of the formatter.

        Args:
            n: Decreease the indentation depth by n.
        """

        self.depth = max(0, self.depth - n)

    def push(self, n: int = 1) -> None:
        """A convenience method to increase the indentation of the formatter.

        Args:
            n: Increase the indentation depth by n.
        """
        self.depth = self.depth + n

    def format(self, rec: logging.LogRecord):
        """Format indented messages with encoded logger message levels.

        Args:
            rec: The logging record to be formatted.
        """

        # Format message
        msg = logging.Formatter.format(self, rec)

        # Add any joined values as repr
        if hasattr(rec, "join"):
            msg += ", ".join([repr(o) for o in getattr(rec, "join")])

        return self.indent * self.depth + msg


# Setup the logging instance
LOGGER = logging.getLogger(__name__)
"""logging.Logger: The safedata_validator Logger instance

This logger instance is used throughout the package for outputting validation
information and is customised to provide counts of error messages and an
indented logging style formatted.
"""


FORMATTER = IndentFormatter()
"""IndentFormatter: The safedata_validator message formatter

This formatter instance is used with the main logging stream handler for the
package and is exposed globally to make it easier to adjust indent depth using
the custom pop and push methods.
"""


def use_file_logging(filename: Path, level: int = logging.DEBUG) -> None:
    """Switch to file logging to a provided file path.

    This function adds a FileCounterHandler to :data:`~safedata_validator.logger.LOGGER`
    using the provided ``logfile`` path. It will remove any other existing handlers
    first.

    Args:
        logfile: The path to a file to use for logging.

    Raises:
        RuntimeError: If the file handler already exists. If the logging is to move to a
            new file, the existing handler needs to be explicitly removed first.
    """

    # Check for an existing file logger
    for handler in LOGGER.handlers:
        if isinstance(handler, FileCounterHandler) and handler.name == "sdv_file_log":
            raise RuntimeError(f"Already logging to file: {handler.baseFilename}")

    # Remove an existing stream logger.
    try:
        sdv_stream_log = next(
            handler for handler in LOGGER.handlers if handler.name == "sdv_stream_log"
        )
    except StopIteration:
        sdv_stream_log = None

    if sdv_stream_log:
        sdv_stream_log.close()
        LOGGER.removeHandler(sdv_stream_log)

    # Add a file handler
    handler = FileCounterHandler(filename=filename)
    handler.setFormatter(FORMATTER)
    handler.name = "sdv_file_log"
    LOGGER.addHandler(handler)
    LOGGER.setLevel(level)


def use_stream_logging(level: int = logging.DEBUG) -> None:
    """Switch to stream logging.

    This function attempts to remove the ``vr_logfile`` FileHandler that is added by
    :func:`~virtual_rainforest.core.logger.add_file_logger`. If that file handler is
    not found it simple exits, otherwise it removes the file handler and restores
    message propagation.
    """

    # Remove an existing file logger.
    try:
        sdv_file_log = next(
            handler for handler in LOGGER.handlers if handler.name == "sdv_file_log"
        )
    except StopIteration:
        sdv_file_log = None

    if sdv_file_log:
        sdv_file_log.close()
        LOGGER.removeHandler(sdv_file_log)

    # Check for an existing stream logger to avoid duplication
    for handler in LOGGER.handlers:
        if (
            isinstance(handler, StreamCounterHandler)
            and handler.name == "sdv_stream_log"
        ):
            return

    # Add a stream handler
    handler = StreamCounterHandler()
    handler.setFormatter(FORMATTER)
    handler.name = "sdv_stream_log"
    LOGGER.addHandler(handler)
    LOGGER.setLevel(level)


# Initialise with stream logging.
use_stream_logging()

#
# CONVENIENCE FUNCTIONS
#


def get_handler():
    """Helper function to get a reference to the current logging handler."""
    return next(hdlr for hdlr in LOGGER.handlers if hdlr.name.startswith("sdv"))


def log_and_raise(
    msg: str, exception: Type[Exception], extra: Optional[dict] = None
) -> None:
    """Emit a critical error message and raise an Exception.

    This convenience function adds a critical level message to the logger and
    then raises an exception with the same message. This is intended only for
    use in loading resources: the package cannot run properly with misconfigured
    resources but errors with the data checking should log and carry on.

    Args:
        msg: A message to add to the log
        exception: An exception type to be raised
        extra: A dictionary of extra information to be passed to the logger
    """

    LOGGER.critical(msg, extra=extra)
    raise exception(msg)


# See
# https://stackoverflow.com/questions/10176226/how-do-i-pass-extra-arguments-to-a-python-decorator


def loggerinfo_push_pop(wrapper_message: str) -> Callable:
    """Wrap a callable with an Info logging message and indentation.

    This decorator is used to reduce boilerplate logger code within functions. It emits
    a message and then increases the indentation depth while the wrapped function is
    running.

    Args:
        wrapper_message: The test to use in the info logging message.
    """

    def decorator_func(function: Callable) -> Callable:
        @wraps(function)
        def wrapped_func(*args, **kwargs: Any):
            # Emit the logger info and step in a level
            LOGGER.info(wrapper_message)
            FORMATTER.push()

            # Invoke the wrapped function
            retval = function(*args, **kwargs)

            # Step back out
            FORMATTER.pop()

            return retval

        return wrapped_func

    return decorator_func<|MERGE_RESOLUTION|>--- conflicted
+++ resolved
@@ -1,7 +1,6 @@
 """This submodule extends the standard logging setup to provide extra functionality
 and to expose some global logging objects for use throughout the code.
 
-<<<<<<< HEAD
 The LogRecordFactory is updated so that new records include a custom ``levelcode``
 attribute to visually indicate log record severity in validation reports. The
 IndentFormatter class then extends logging.Formatter to provide compact messages with
@@ -18,25 +17,6 @@
 the validation process. The :func:`~safedata_validator.logging.get_handler` function is
 then used as a convenience function to retrieve the current handler to access counts of
 the various emitted records.
-=======
-The submodule defines CounterHandler as a subclass of logging.StreamHandler,
-extended to maintain a count of messages emitted at the different logging
-levels. An instance of this (`COUNTER_HANDLER`) is used with a StringIO
-instance (`LOG`) to maintain a logging history and provided error counts.
-
-A second default logging.StreamHandler instance (`CONSOLE_HANDLER`) is used to
-emit records to the command line for use in scripts.
-
-The submodule also defines IndentFormatter as a subclass of logging.Formatter,
-which is used in both `COUNTER_HANDLER` and `CONSOLE_HANDLER` to provide compact
-messages with variable indentation to show different sections of the validation
-process.
-
-Note that the handlers are created when the module is loaded, so when running
-behind a web server, the content of the handlers persist between runs of the
-code. To avoid constant concatenation of outputs, the logger should be cleared
-when a new Dataset is being validated.
->>>>>>> 9ea6c44a
 """  # noqa D415
 
 import logging
@@ -81,11 +61,7 @@
     """Subclass of `logging.StreamHandler` counting calls emitted at each log level."""
 
     def __init__(self, *args, **kwargs) -> None:
-<<<<<<< HEAD
         super().__init__(*args, **kwargs)
-=======
-        logging.StreamHandler.__init__(self, *args, **kwargs)
->>>>>>> 9ea6c44a
         self.counters = {"DEBUG": 0, "INFO": 0, "WARNING": 0, "ERROR": 0, "CRITICAL": 0}
 
     def emit(self, record: logging.LogRecord) -> None:
