--- conflicted
+++ resolved
@@ -318,21 +318,10 @@
         dataset_metadata=metadata, resources=zen_res.resources
     )
 
-<<<<<<< HEAD
-    # attach the metadata to the deposit resource
-    response = requests.put(zenodo["links"]["self"], params=zres["ztoken"], json=zen_md)
-
-    # trap errors in uploading metadata and tidy up
-    if response.status_code != 200:
-        return {}, _zenodo_error_message(response=response)
-    else:
-        return {}, None
-=======
     # Process the response from putting the metadata
     return ZenodoResponse(
         requests.put(zenodo["links"]["self"], params=zen_res.token, json=zen_md)
     )
->>>>>>> 9a8a71fb
 
 
 def update_published_metadata(zenodo: dict, zen_res: ZenodoResources) -> ZenodoResponse:
@@ -351,23 +340,10 @@
         See [here][safedata_validator.zenodo.ZenodoResponse].
     """
 
-<<<<<<< HEAD
-    # Get resource configuration
-    zres = _resources_to_zenodo_api(resources)
-
-    links = zenodo["links"]
-
-    # Unlock the published deposit for editing
-    response = requests.post(links["edit"], params=zres["ztoken"])
-
-    if response.status_code != 201:
-        return {}, _zenodo_error_message(response=response)
-=======
     # Unlock the published deposit for editing - and simple fail if that doesn't work
     edit_response = ZenodoResponse(
         requests.post(zenodo["links"]["edit"], params=zen_res.token)
     )
->>>>>>> 9a8a71fb
 
     if not edit_response.ok:
         return edit_response
@@ -526,25 +502,10 @@
         See [here][safedata_validator.zenodo.ZenodoResponse].
     """
 
-<<<<<<< HEAD
-    # Get resource configuration
-    zres = _resources_to_zenodo_api(resources)
-    params = zres["ztoken"]
-
-    # publish
-    response = requests.post(zenodo["links"]["publish"], params=params)
-
-    # trap errors in publishing, otherwise return the publication metadata
-    if response.status_code != 202:
-        return {}, _zenodo_error_message(response=response)
-    else:
-        return response.json(), None
-=======
     # Return the processed publish request
     return ZenodoResponse(
         requests.post(zenodo["links"]["publish"], params=zen_res.token)
     )
->>>>>>> 9a8a71fb
 
 
 def delete_files(
