--- conflicted
+++ resolved
@@ -70,11 +70,7 @@
             dataset.
     """
 
-<<<<<<< HEAD
-    def __init__(self, resources: Resources = None) -> None:
-=======
     def __init__(self, resources: Optional[Resources] = None) -> None:
->>>>>>> 9ea6c44a
         # Try and load the default resources if None provided
         if resources is None:
             resources = Resources()
@@ -322,10 +318,7 @@
 
         # Dedent for final result
         FORMATTER.pop(n=2)
-<<<<<<< HEAD
         handler = get_handler()
-=======
->>>>>>> 9ea6c44a
 
         if handler.counters["ERROR"] > 0:
             self.n_errors = handler.counters["ERROR"]
