--- conflicted
+++ resolved
@@ -4,11 +4,7 @@
     hooks:
       - id: check-merge-conflict
       - id: debug-statements
-<<<<<<< HEAD
-  - repo: https://github.com/timothycrosley/isort
-=======
   - repo: https://github.com/PyCQA/isort
->>>>>>> 9ea6c44a
     rev: "5.12.0"
     hooks:
       - id: isort
