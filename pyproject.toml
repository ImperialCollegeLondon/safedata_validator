[tool.poetry]
<<<<<<< HEAD
name = "safedata_validator"
version = "3.0.1rc3"
description = "\"Validator for data files in the SAFE data submission format.\""
readme = "README.md"
homepage = "https://safedata-validator.readthedocs.io/"
repository = "https://github.com/imperial_college_london/safedata_validator"
classifiers = [
    "Programming Language :: Python :: 3",
    "License :: OSI Approved :: MIT License",
    "Operating System :: OS Independent",
]
=======
>>>>>>> cefdd105
authors = [
  "David Orme <d.orme@imperial.ac.uk>",
  "Jacob Cook <j.cook17@imperial.ac.uk>",
]
classifiers = [
  "Programming Language :: Python :: 3",
  "License :: OSI Approved :: MIT License",
  "Operating System :: OS Independent",
]
description = "\"Validator for data files in the SAFE data submission format.\""
homepage = "https://safedata-validator.readthedocs.io/"
license = "MIT"
name = "safedata_validator"
readme = "README.md"
repository = "https://github.com/imperial_college_london/safedata_validator"
version = "3.0.1rc1"

[tool.poetry.scripts]
safedata_build_local_gbif = "safedata_validator.entry_points:_build_local_gbif_cli"
safedata_build_local_ncbi = "safedata_validator.entry_points:_build_local_ncbi_cli"
safedata_metadata = "safedata_validator.entry_points:_safedata_metadata_cli"
safedata_validate = "safedata_validator.entry_points:_safedata_validate_cli"
safedata_zenodo = "safedata_validator.entry_points:_safedata_zenodo_cli"

[tool.mypy]
ignore_missing_imports = true

[tool.poetry.dependencies]
appdirs = "^1.4.4"
configobj = "^5.0.6"
dominate = "^2.6.0"
dotmap = "^1.3.30"
jinja2 = "^3.1.3"
openpyxl = "^3.0.10"
python = "^3.10"
python-dateutil = "^2.8.2"
requests = "^2.32.3"
rispy = "^0.7.1"
shapely = "^2.0.4"
simplejson = "^3.17.6"
sympy = "^1.10.1"
tqdm = "^4.64.0"
typing-extensions = "^4.8.0"

[tool.poetry.group.test.dependencies]
pyfakefs = "^5.3"
pytest = "^7.0"
pytest-cov = "^3.0.0"
pytest-mock = "^3.7.0"

[tool.poetry.group.devenv.dependencies]
mypy = "^1.9.0"
pre-commit = "^2.18.1"
ruff = "^0.4.4"
types-python-dateutil = "^2.8.19.12"
types-requests = "^2.28.11.17"
types-simplejson = "^3.19.0.0"

[tool.poetry.group.docs.dependencies]
mkdocs = "^1.4.3"
mkdocs-include-markdown-plugin = "^6.0.4"
mkdocs-material = "^8.3.9"
mkdocs-table-reader-plugin = "^2.1.0"
mkdocstrings = "^0.24.0"
mkdocstrings-python = "^1.7.5"

[build-system]
build-backend = "poetry.core.masonry.api"
requires = ["poetry-core>=1.2.0"]

[tool.pytest.ini_options]
addopts = """	
  -v
  -p no:warnings
  --cov=safedata_validator
  --cov-report=html:htmlcov/coverage
  """
python_files = 'test_*.py'
testpaths = ['test']

[tool.ruff]
target-version = "py310"

[tool.ruff.lint]
# Enable all `pydocstyle` rules, limiting to those that adhere to the
# Google convention via `convention = "google"`, below.
select = [
  # "B", # flake8-bugbear
  # "SIM", # flake8-simplify
  "E", # pycodestyle
  "F", # pyflakes
  "D", # pydocstyle
  "I", # isort
  "UP", # pyupgrade
  "RUF", # ruff-only checking
]

# On top of the Google convention, disable:
ignore = [
  "D202", # Blank line after docstring is ok
  "D107", # Location of __init__ docstring in class not __init__"
]

[tool.ruff.lint.pydocstyle]
convention = "google"

[tool.ruff.lint.per-file-ignores]
"test/test_*.py" = ["D103"]<|MERGE_RESOLUTION|>--- conflicted
+++ resolved
@@ -1,18 +1,4 @@
 [tool.poetry]
-<<<<<<< HEAD
-name = "safedata_validator"
-version = "3.0.1rc3"
-description = "\"Validator for data files in the SAFE data submission format.\""
-readme = "README.md"
-homepage = "https://safedata-validator.readthedocs.io/"
-repository = "https://github.com/imperial_college_london/safedata_validator"
-classifiers = [
-    "Programming Language :: Python :: 3",
-    "License :: OSI Approved :: MIT License",
-    "Operating System :: OS Independent",
-]
-=======
->>>>>>> cefdd105
 authors = [
   "David Orme <d.orme@imperial.ac.uk>",
   "Jacob Cook <j.cook17@imperial.ac.uk>",
@@ -22,13 +8,13 @@
   "License :: OSI Approved :: MIT License",
   "Operating System :: OS Independent",
 ]
-description = "\"Validator for data files in the SAFE data submission format.\""
+description = "Validation and publication tool for data files in the SAFE data submission format."
 homepage = "https://safedata-validator.readthedocs.io/"
 license = "MIT"
 name = "safedata_validator"
 readme = "README.md"
 repository = "https://github.com/imperial_college_london/safedata_validator"
-version = "3.0.1rc1"
+version = "3.0.1rc4"
 
 [tool.poetry.scripts]
 safedata_build_local_gbif = "safedata_validator.entry_points:_build_local_gbif_cli"
