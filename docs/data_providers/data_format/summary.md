# The Summary worksheet

This worksheet contains a simple set of rows describing the dataset and
identifying the spreadsheets that contain data tables. Each row is labelled on
the left in the first column and then the description data should be typed in
the columns to the right. The description below sets out the possible summary
metadata in blocks.

Some blocks of fields are mandatory (core, authors, worksheets, keywords) but
may include optional fields (such as author ORCID). Other blocks are optional,
but contain fields that may be mandatory if the block is used. We've tried to
make this as clear as possible below!

Some blocks allow multiple records (e.g. authors and data worksheets) with sets
of values in adjacent columns  but other blocks only allow a single record (e.g.
core fields and geographic extents).

!!! Note "Naming"
    This sheet must be called "Summary" for dataset validation to work properly. If it is
    called something similar but not identical to "Summary" (e.g. "summary") validation
    will fail.

<!-- markdownlint-disable MD033 -->
<style>

/*removing table headers and fixing cell widths so everything lines up.*/
thead {
  display: none;
}

table {
  table-layout: fixed;
}

tbody td {
  width: 14em;
  min-width: 14em;
  max-width: 14em;
  border: 1px solid lightgrey;
}

tbody td:first-child {
  width: 12em;
  min-width: 12em;
  max-width: 12em;
  font-weight: bold;
}

</style>
<!-- markdownlint-enable MD033 -->

## The core fields block

!!! Warning "Mandatory block"
    All fields are mandatory.

This block provides a set of core details for the dataset. You can only provide
a single value for each field.

* **Title**: This should be a short informative title for the dataset: it will
  be used as the public title for the dataset so make sure it is clear and
  grammatical!
* **Description**: This will be the public description of the dataset. Note that you can
  have paragraphs of text within a single cell in Excel, so please do provide a
  reasonable summary. You will need to use Alt + Enter (or Alt + Shift + Enter on a Mac)
  to insert a carriage return.

|                 |                                   |  |  |
|-----------------|-----------------------------------|--|--|
| Title           | Example data for the safedata system |  |  |
| Description     | This is an example dataset.       |  |  |

## The Project ID block

!!! Warning "Possibly mandatory block"
    This block will be mandatory if the data collection you are publishing to uses
    projects to group datasets. If they are, then you should obtain relevant project IDs
    from the organisation's data manager and add them in this block.

This simple block provides project ID codes for the dataset.

* **Project ID**: Provide the integer project id codes for the research project that
  this dataset is associated with. Older datasets may use the field name as `SAFE
  Project ID` but this is deprecated.

|                 |                                   |  |  |
|-----------------|-----------------------------------|--|--|
| Project ID      | 1                                 |  |  |

## The access block

!!! Warning "Mandatory block"
    **Access status** is required for all datasets. **Embargo date** is only required if
    the **Access status** value is 'Embargo'. **Access conditions** is only required if
    the **Access status** value is 'Restricted'.

This block provides the access details for the dataset. You can only provide a
single value for each field.

<!-- markdownlint-disable-next-line MD033 -->
* **Access status**<a name="access-status"></a>: You must enter an Access Status
  of  `Open`, `Embargo` or `Restricted`. We prefer as much data as possible to
  be open access: see the [discussion of data availability](../availability.md).
* **Embargo date**: If you choose embargoed access status then you must also
  enter the date when the embargo will end. This must be an Excel date formatted
  value and you cannot embargo data for more than two years. Do not provide
  access conditions: embargoed datasets become freely available when the embargo
  ends.
* **Access conditions**: If you choose restricted access status then you must
  also provide text describing the access conditions. Do not provide an embargo
  date - restricted datasets are permanently restricted.

|                   |             |  |  |
|-------------------|-------------|--|--|
| Access status     | Embargo     |  |  |
| Embargo date      | 03/09/18    |  |  |
| Access conditions |             |  |  |

## The author block

!!! Warning "Mandatory block"
    **Author ORCID** is optional and the remaining fields are mandatory.

These rows provide contact details for the authors of the data. If the datasets
should be credited to more than one author, then provide sets of details in adjacent
columns. If you have an [ORCID](https://orcid.org/), provide it here: this is a
good way to help link all of your academic outputs to you!

Affiliation and email are also optional, but we would **very much prefer
complete author metadata** (name, affiliation, email) for all authors. However,
we realise that sometimes this isn't possible: if you're uploading data
collected by past students who you've lost contact with, then you might not have
these details for **any** author.

Author names **must be** formatted as "last name, first name": "Orme, David" not "David
Orme". Please provide just the numeric part of the ORCIDs, as shown below, not the full
URL `http://orcid.org/0000-0002-7005-1394`.

|                    |                         |  |  |
|--------------------|-------------------------|--|--|
| Author name        | Orme, David             |  |  |
| Author email       | <d.orme@imperial.ac.uk>   |  |  |
| Author affiliation | Imperial College London |  |  |
| Author ORCID       | 0000-0002-7005-1394     |  |  |

!!! Important
    The **authors provided here will form part of the permanent citation** for the
    published dataset. Authorship on published datasets should be treated in the
    same way as you would consider authorship on papers: you should include not
    only the people responsible for physically collecting the data but also other
    researchers who facilitated the work, such as project supervisors and local
    collaborators.

## The data worksheet block

!!! Warning "Mandatory block"
    The **Worksheet external file** field is only required if a worksheet entry
    describes data held in another file. All other fields are mandatory,

Each **data worksheet** must be described here - do not include the Taxa and
Locations worksheet in this block. As with the authors, you can describe
multiple sheets in adjacent columns.

* The **Worksheet name** row must contain the label of a worksheet in the
   workbook: that is, the **exact text** shown on the worksheet tab at the
   bottom.
* The **Worksheet title** and **Worksheet description** rows are free text to
  provide a longer title and a summary description of the contents of a given
  sheet.
* You only need to use the **Worksheet external file** row if a data worksheet
  describes tabular data held in an external file. The value must then be a
  filename which appears in the [**External file**](#external-files-block)
  block.

<!-- markdownlint-disable MD013 -->
|                         |                        |                     |                                  |
|-------------------------|------------------------|---------------------|----------------------------------|
| Worksheet name          | DF                     | Incidence           | Transects                        |
| Worksheet title         | My shiny dataset       | My incidence matrix | Bait trap transect lines         |
| Worksheet description   | This is a test dataset | A test dataset too  | Attribute table for transect GIS |
| Worksheet external file |                        |                     | BaitTrapTransects.geojson        |
<!-- markdownlint-enable MD013 -->

## Keywords block

!!! Warning "Mandatory block"

This row allows you to enter a set of keywords for the dataset, with one keyword
(or short phrase) **per cell** in the row. Do not use lists of keywords within
cells and provide one set of keywords for the whole dataset, not one per data
worksheet.

|          |           |           |  |
|----------|-----------|-----------|--|
| Keywords | Keyword 1 | Keyword 2 |  |

## External files block

!!! Note "Optional block"
    You only need to provide this information if you are also providing data in
    other file formats. If you do provide this block, all rows are mandatory.

You can include files in other file formats in your data submission as described
[here](other_formats.md). If you do so, then these files must be listed in this
block: we use this information to ensure that all the correct datafiles have
been uploaded to Zenodo and to provide a description in the Zenodo record.

For each file you must provided the exact filename, which **must not** contain
spaces, and a description of the file.

<!-- markdownlint-disable MD013 -->
|                           |                                                         |                                                              |  |
|---------------------------|---------------------------------------------------------|--------------------------------------------------------------|--|
| External file             | bait_trap_images.zip                                      | BaitTrapTransects.geojson                                    |  |
| External file description | Zip file containing 5000 JPEG images of bait trap cards | GeoJSON file containing polylines of the bait trap transects |  |
<!-- markdownlint-enable MD013 -->

## Publication DOI block

!!! Note "Optional block"

This block allows you to provide DOIs for publications using the data here. You
can add multiple DOIs, one per cell in the row. Please format the DOI as a URL
using `https://doi.org/` before the DOI, so
`https://doi.org/10.1098/rstb.2011.0049` not `DOI:10.1098/rstb.2011.0049`. We do
also accept `http://doi.org/`, `http://dx.doi.org/` and `https://dx.doi.org/` as
the root of the URL.

|                 |                                            |  |  |
|-----------------|--------------------------------------------|--|--|
| Publication DOI | `https://doi.org/10.1098/rstb.2011.0049` |  |  |

## Funders block

!!! Note "Optional block"
    Although the funders block is optional, you should provide it in most cases as
    you must provide details of any funding that lead to the collection of the
    data.

    The inclusion of this information can be a condition for funders to allow data to be
    hosted under a common portal. Your data manager should inform you of funding
    organisations that require this.

    **Funding body** and **Funding type** are mandatory, but please do provide a
    reference number and a link if possible.

!!! Note "`safedata` at the SAFE Project"
    For funder specific details for the SAFE project see
    [here](../../safedata_at_SAFE.md).

Funding details are provided by completing a block as follows and,  as with
Authors and Worksheets, you can use multiple columns to acknowledge more than
one funder.

|                   |                                                        |  |  |
|-------------------|--------------------------------------------------------|--|--|
| Funding body      | NERC                                                   |  |  |
| Funding type      | Standard grant                                         |  |  |
| Funding reference | NE/K006339/1                                           |  |  |
| Funding link      | `https://gtr.ukri.org/projects?ref=NE%2FK006339%2F1` |  |  |

## Permits block

!!! Note "Optional block"
    If you provide permit details, all the fields are required.

Permits are very often required for ecological research. Use this block to record the
permits used to collect this data. The permit type value must be one of `research`,
`export` or `ethics`. Again, you can use multiple columns to record multiple permits.

|                  |                           |  |  |
|------------------|---------------------------|--|--|
| Permit type      | Research                  |  |  |
| Permit authority | Sabah Biodiversity Centre |  |  |
| Permit number    | ABC-123-456               |  |  |

<<<<<<< HEAD
!!! Note "Unknown permit numbers"
    With older datasets permit numbers are often no longer readily available, but it
    remains important to acknowledge permit authorities. While effort should be made to
    obtain original permit numbers, if they cannot be found "Unknown" should be entered
    in the "Permit number" field.

## Gemini metadata
=======
## Extents metadata
>>>>>>> e409e7a2

It is important to publish dataset metadata using a recognised standard, as this aids
dataset discovery. The `safedata_validator` package provides tools for data managers to
generate XML metadata documents following the UK
[GEMINI](https://www.agi.org.uk/agi-groups/standards-committee/uk-gemini) standard.
These metadata documents are very broad: the contents of the file are mostly contact
details and access restrictions, but do also have to include **temporal** and
**geographic** extents.

Ordinarily, the dataset checking process will calculate these extents
automatically from the reported locations for the geographic extent and from any
date or datetime fields for the temporal extent. However, if we cannot populate
these extents from the datasets, then you will have to provide additional rows
in your Summary worksheet that provide extent metadata as described below.

!!! Information "Summary extents with location and time data"
    It is _not_ an error to provide extent data in the Summary sheet when there
    is time and location data in the data worksheets. Location and temporal data
    can be incomplete, and so providing wider extents in the Summary is fine.

    If you do this, you _will_ get a warning that both the Summary and data
    extents exist, but this is to check that this is intentional. The Summary
    extents _must_ however be wider than the data extents.

### Temporal extents

!!! Warning "Potentially mandatory block"
    If temporal extents cannot be inferred from your dataset (see
    [above](#extents-metadata)) then **all** rows in this block are required.

The start and end date values must be provided as an Excel date formatted cell.

|            |            |  |  |
|------------|------------|--|--|
| Start Date | 01/06/2015 |  |  |
| End Date   | 11/07/2015 |  |  |

### Geographic extents

!!! Warning "Potentially mandatory block"
    If geographic extents cannot be inferred from your dataset (see
    [above](#extents-metadata)) then **all** rows in this block are required.

The geographic extents must be provided as decimal degrees (16.75) not degrees,
minutes and seconds (16° 45' 00'") or degrees and decimal minutes (16° 45.00).

|       |        |  |  |
|-------|--------|--|--|
| West  | 116.75 |  |  |
| East  | 117.82 |  |  |
| South | 4.50   |  |  |
| North | 5.07   |  |  |

!!! Note "`safedata` at the SAFE Project"
    For geographic bounds of the SAFE project see [here](../../safedata_at_SAFE.md).

## Complete example summary table

<!-- markdownlint-disable MD013 -->
|                           |                                                             |                                                              |                                  |
|---------------------------|-------------------------------------------------------------|--------------------------------------------------------------|----------------------------------|
| Project ID                | 1                                                           |                                                              |                                  |
| Title                     | Example data for the safedata system                          |                                                              |                                  |
| Description               | This is an example dataset.                                 |                                                              |                                  |
| Access status             | Embargo                                                     |                                                              |                                  |
| Embargo date              | 03/09/18                                                    |                                                              |                                  |
| Access conditions         |                  |               |               |
| Author name               | Orme, David                                                 |                                                              |                                  |
| Author email              | <d.orme@imperial.ac.uk>                                       |                                                              |                                  |
| Author affiliation        | Imperial College London                                     |                                                              |                                  |
| Author ORCID              | 0000-0002-7005-1394                                         |                                                              |                                  |
| Worksheet name            | DF                                                          | Incidence                                                    | Transects                        |
| Worksheet title           | My shiny dataset                                            | My incidence matrix                                          | Bait trap transect lines         |
| Worksheet description     | This is a test dataset                                      | A test dataset too                                           | Attribute table for transect GIS |
| Worksheet external file   |                                                             |                                                              | BaitTrapTransects.geojson        |
| Keywords                  | Keyword 1                                                   | Keyword 2                                                    |                                  |
| External file             | bait_trap_images.zip                                          | BaitTrapTransects.geojson                                    |                                  |
| External file description | Zip file containing 5000 JPEG images of bait trap cards     | GeoJSON file containing polylines of the bait trap transects |                                  |
| Publication DOI           | `https://doi.org/10.1098/rstb.2011.0049`                  |                                                              |                                  |
| Funding body              | NERC                                                        |                                                              |                                  |
| Funding type              | Standard grant                                              |                                                              |                                  |
| Funding reference         | NE/K006339/1                                                |                                                              |                                  |
| Funding link              | `https://gtr.ukri.org/projects?ref=NE%2FK006339%2F1`      |                                                              |                                  |
| Permit type               | Research                                                    |                                                              |                                  |
| Permit authority          | Sabah Biodiversity Centre                                   |                                                              |                                  |
| Permit number             | ABC-123-456                                                 |                                                              |                                  |
| Start Date                | 01/06/2015                                                  |                                                              |                                  |
| End Date                  | 11/07/2015                                                  |                                                              |                                  |
| West                      | 116.75                                                      |                                                              |                                  |
| East                      | 117.82                                                      |                                                              |                                  |
| South                     | 4.50                                                        |                                                              |                                  |
| North                     | 5.07                                                        |                                                              |                                  |
<!-- markdownlint-enable MD013 --><|MERGE_RESOLUTION|>--- conflicted
+++ resolved
@@ -274,17 +274,13 @@
 | Permit authority | Sabah Biodiversity Centre |  |  |
 | Permit number    | ABC-123-456               |  |  |
 
-<<<<<<< HEAD
 !!! Note "Unknown permit numbers"
     With older datasets permit numbers are often no longer readily available, but it
     remains important to acknowledge permit authorities. While effort should be made to
     obtain original permit numbers, if they cannot be found "Unknown" should be entered
     in the "Permit number" field.
 
-## Gemini metadata
-=======
 ## Extents metadata
->>>>>>> e409e7a2
 
 It is important to publish dataset metadata using a recognised standard, as this aids
 dataset discovery. The `safedata_validator` package provides tools for data managers to
