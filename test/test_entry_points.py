"""Test that Extent logs correctly."""

import subprocess
from contextlib import contextmanager

import pytest

from .conftest import FIXTURE_FILES


@contextmanager
def does_not_raise():
    yield


@pytest.mark.parametrize(
    argnames="entry_point",
    argvalues=[
        "safedata_validate",
        "safedata_zenodo",
        "safedata_metadata",
        "safedata_build_local_gbif",
        "safedata_build_local_ncbi",
    ],
)
def test_entry_points_run(entry_point):
    """This test checks the availability and basic function of the package entry points.

    The tests do not test complex functionality, just that the entry point is available
    and exits normally after getting the help text. For some reason, these tests fail in
    VSCode debug mode.
    """

    result = subprocess.run(f"{entry_point} -h", shell=True)

    assert result.returncode == 0


@pytest.mark.parametrize(
    argnames="entry_point",
    argvalues=[
        "_safedata_validate_cli",
        "_safedata_zenodo_cli",
        "_safedata_metadata_cli",
        "_build_local_gbif_cli",
        "_build_local_ncbi_cli",
    ],
)
def test_entry_points_via_call(entry_point):
    """This test checks that the entry points can all be invoked directly.

    The tests do not test complex function, just that the underlying entry point
    function can be called with a list of arguments. The test asks the function to print
    the function help, which results in a SystemExit that needs to be handled.
    """

    from safedata_validator import entry_points

    entry_point_function = getattr(entry_points, entry_point)

    with pytest.raises(SystemExit) as exit:
        entry_point_function(args_list=["-h"])

    assert exit.value.code == 0


@pytest.mark.parametrize(
    argnames="command, file_exists, returns",
    argvalues=[
        pytest.param("generate_xml", False, 0, id="xml_ok"),
        pytest.param("generate_html", False, 0, id="html_ok"),
        pytest.param("generate_xml", True, 1, id="html_overwrite"),
        pytest.param("generate_html", True, 1, id="xml_overwrite"),
    ],
)
def test_sdv_zenodo_html_and_xml(user_config_file, command, file_exists, returns):
    """Checks that the safedata_zenodo XML and HTML generation commands work."""

    from safedata_validator.entry_points import _safedata_zenodo_cli

    if file_exists:
        with open("TMP", "w") as outfile:
            outfile.write("Don't overwrite me!")

    value = _safedata_zenodo_cli(
        args_list=[
            command,
            FIXTURE_FILES.rf.good_ncbi_file_zenodo_json,
            FIXTURE_FILES.rf.good_ncbi_file_dataset_json,
            "TMP",
        ]
    )

    assert value == returns


<<<<<<< HEAD
@pytest.mark.parametrize(
    argnames="args, return_value",
    argvalues=[
        pytest.param(
            ["/tmp_missing/notchecked.sqlite"],
            1,
            id="bad dir",
        ),
        pytest.param(
            ["/tmp/blocking_file.sqlite"],
            1,
            id="existing file",
        ),
        pytest.param(
            ["-t", "2022-11-29", "/tmp/should_be_ok.sqlite"],
            1,
            id="unknown timestamp",
        ),
        pytest.param(
            ["-t", "2022_11_23", "/tmp/should_be_ok.sqlite"],
            1,
            id="bad timestamp format",
        ),
    ],
)
def test_build_local_gbif_cli(user_config_file, args, return_value):
    """Test failure modes on _build_local_gbif_cli."""
    from safedata_validator.entry_points import _build_local_gbif_cli

    user_config_file.create_file("/tmp/blocking_file.sqlite")

    assert _build_local_gbif_cli(args_list=args) == return_value


@pytest.mark.parametrize(
    argnames="args, return_value",
    argvalues=[
        pytest.param(
            ["/tmp_missing/notchecked.sqlite"],
            1,
            id="bad dir",
        ),
        pytest.param(
            ["/tmp/blocking_file.sqlite"],
            1,
            id="existing file",
        ),
        pytest.param(
            ["-t", "2022-11-29", "/tmp/should_be_ok.sqlite"],
            1,
            id="unknown timestamp",
        ),
        pytest.param(
            ["-t", "2022_11_23", "/tmp/should_be_ok.sqlite"],
            1,
            id="bad timestamp format",
        ),
    ],
)
def test_build_local_ncbi_cli(user_config_file, args, return_value):
    """Test failure modes on _build_local_gbif_cli."""
    from safedata_validator.entry_points import _build_local_ncbi_cli

    user_config_file.create_file("/tmp/blocking_file.sqlite")

    assert _build_local_ncbi_cli(args_list=args) == return_value
=======
def test_safedata_validate(user_config_file):
    """Test the safedata_validate entry point works via the arglist.

    It would be neat to demonstrate that this works via subprocess as an actual CLI call
    but subprocess and pyfakefs do not work together. This is the next best thing.
    """

    from safedata_validator.entry_points import _safedata_validate_cli

    # Need to create fake files to be used for the validation outputs
    user_config_file.create_file("/tmp/validation_log.txt")
    user_config_file.create_file("/tmp/validation_report.json")

    _ = _safedata_validate_cli(
        args_list=[
            "--log",
            "/tmp/validation_log.txt",
            "--json",
            "/tmp/validation_report.json",
            FIXTURE_FILES.rf.good_ncbi_file,
        ]
    )
>>>>>>> 13441e07
<|MERGE_RESOLUTION|>--- conflicted
+++ resolved
@@ -94,7 +94,6 @@
     assert value == returns
 
 
-<<<<<<< HEAD
 @pytest.mark.parametrize(
     argnames="args, return_value",
     argvalues=[
@@ -161,7 +160,8 @@
     user_config_file.create_file("/tmp/blocking_file.sqlite")
 
     assert _build_local_ncbi_cli(args_list=args) == return_value
-=======
+
+
 def test_safedata_validate(user_config_file):
     """Test the safedata_validate entry point works via the arglist.
 
@@ -183,5 +183,4 @@
             "/tmp/validation_report.json",
             FIXTURE_FILES.rf.good_ncbi_file,
         ]
-    )
->>>>>>> 13441e07
+    )